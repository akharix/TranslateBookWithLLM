--- conflicted
+++ resolved
@@ -51,20 +51,9 @@
         custom_instructions
     )
     
-<<<<<<< HEAD
     print("\n-------SENT to LLM-------")
     print(structured_prompt)
     print("-------SENT to LLM-------\n")
-=======
-    # Log LLM request
-    if log_callback:
-        log_callback("", "info", {
-            'type': 'llm_request',
-            'prompt': structured_prompt,
-            'model': model,
-            'endpoint': api_endpoint_param
-        })
->>>>>>> cee22a08
 
     payload = {
         "model": model, 
@@ -81,19 +70,10 @@
         full_raw_response = json_response.get("response", "")
         execution_time = time.time() - start_time
 
-<<<<<<< HEAD
         print("\n-------LLM RESPONSE-------")
         print(full_raw_response)
         print("-------LLM RESPONSE-------\n")
-=======
-        # Log LLM response
-        if log_callback:
-            log_callback("", "info", {
-                'type': 'llm_response',
-                'response': full_raw_response,
-                'execution_time': execution_time
-            })
->>>>>>> cee22a08
+
 
         if not full_raw_response and "error" in json_response:
             err_msg = f"LLM API ERROR: {json_response['error']}"
