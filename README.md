<p align="center">
    <img src="https://github.com/hydropix/TranslateBookWithLLM/blob/main/src/web/static/TBL-Logo.png?raw=true" alt="Logo de l'application">
</p>

*TBL is a Python application designed for large-scale text translation, such as entire books (.EPUB), subtitle file (.SRT) and plain text, leveraging local LLMs via the Ollama API. The tool offers both a **modern web interface** for ease of use and a command-line interface for advanced users.*

## Features

- 📚 **Multiple Format Support**: Translate both plain text (.txt) EPUB and SRT (Subtitle) files while preserving formatting
- 🌐 **Web Interface**: User-friendly browser-based interface with real-time progress tracking via WebSocket
- 💻 **CLI Support**: Command-line interface for automation and scripting
- 🎯 **Context Management**: Intelligent text chunking that preserves sentence boundaries and maintains context
- 🔒 **Secure File Handling**: Built-in security features for file uploads and processing

## Windows Installation Guide

This comprehensive guide walks you through setting up the complete environment on Windows.

### 1\. Prerequisites: Software Installation

1.  **Miniconda (Python Environment Manager)**

      - **Purpose:** Creates isolated Python environments to manage dependencies
      - **Download:** Get the latest Windows 64-bit installer from the [Miniconda install page](https://www.anaconda.com/docs/getting-started/miniconda/install#windows-installation)
      - **Installation:** Run installer, choose "Install for me only", use default settings

2.  **Ollama (Local LLM Runner)**

      - **Purpose:** Runs large language models locally
      - **Download:** Get the Windows installer from [Ollama website](https://ollama.com/)
      - **Installation:** Run installer and follow instructions

3.  **Git (Version Control)**

      - **Purpose:** Download and update the script from GitHub
      - **Download:** Get from [https://git-scm.com/download/win](https://git-scm.com/download/win)
      - **Installation:** Use default settings

-----

### 2\. Setting up the Python Environment

1.  **Open Anaconda Prompt** (search in Start Menu)

2.  **Create and Activate Environment:**

    ```bash
    # Create environment
    conda create -n translate_book_env python=3.9

    # Activate environment (do this every time)
    conda activate translate_book_env
    ```

-----

### 3\. Getting the Translation Application

```bash
# Navigate to your projects folder
cd C:\Projects
mkdir TranslateBookWithLLM
cd TranslateBookWithLLM

# Clone the repository
git clone https://github.com/hydropix/TranslateBookWithLLM.git .
```

-----

### 4\. Installing Dependencies

```bash
# Ensure environment is active
conda activate translate_book_env

# Install web interface dependencies (recommended)
pip install flask flask-cors flask-socketio python-socketio requests tqdm httpx lxml python-dotenv

# Or install minimal dependencies for CLI only
pip install requests tqdm python-dotenv

# For EPUB support, also install:
pip install lxml
```

-----

### 5\. Preparing Ollama

1.  **Download an LLM Model:**

    ```bash
    # Download the default model (recommended for French translation)
    ollama pull mistral-small:24b

    # Or try other models
    ollama pull qwen2:7b
    ollama pull llama3:8b

    # List available models
    ollama list
    ```

2.  **Start Ollama Service:**

      - Ollama usually runs automatically after installation
      - Look for Ollama icon in system tray
      - If not running, launch from Start Menu

-----

### 6\. Using the Application

## Option A: Web Interface (Recommended)

1.  **Start the Server:**

    ```bash
    conda activate translate_book_env
    cd C:\Projects\TranslateBookWithLLM
    python translation_api.py
    ```

2.  **Open Browser:** Navigate to `http://localhost:5000`

3. **Configure and Translate:**
   - Select source and target languages
   - Choose your LLM model
   - Upload your .txt or .epub file
   - Adjust advanced settings if needed
   - Start translation and monitor real-time progress
   - Download the translated result

## Option B: Command Line Interface

Basic usage:

```bash
python translate.py -i input.txt -o output.txt
```

**Command Arguments**

  - `-i, --input`: (Required) Path to the input file (.txt or .epub).
  - `-o, --output`: Output file path. If not specified, a default name will be generated.
  - `-sl, --source_lang`: Source language (default: "English").
  - `-tl, --target_lang`: Target language (default: "French").
  - `-m, --model`: LLM model to use (default: "mistral-small:24b").
  - `-cs, --chunksize`: Target lines per chunk for text files (default: 25).
  - `--api_endpoint`: Ollama API endpoint (default: "http://localhost:11434/api/generate").

**Examples:**

```bash
# Basic English to French translation (text file)
python translate.py -i book.txt -o book_fr.txt

# Translate EPUB file
python translate.py -i book.epub -o book_fr.epub

# English to German with different model
python translate.py -i story.txt -o story_de.txt -sl English -tl German -m qwen2:7b

# Custom chunk size for better context with a text file
python translate.py -i novel.txt -o novel_fr.txt -cs 40
```

### EPUB File Support

The application fully supports EPUB files:
- **Preserves Structure**: Maintains the original EPUB structure and formatting
- **XML Processing**: Namespace-aware XML parsing for proper content handling
- **Selective Translation**: Only translates content blocks (paragraphs, headings, etc.)
- **Metadata Update**: Automatically updates language metadata in the EPUB
- **Error Recovery**: Falls back to original content if translation fails

---

## Advanced Configuration

### Web Interface Settings

The web interface provides easy access to:

  - **Chunk Size**: Lines per translation chunk (10-100)
  - **Timeout**: Request timeout in seconds (30-600)
  - **Context Window**: Model context size (1024-32768)
  - **Max Attempts**: Retry attempts for failed chunks (1-5)

### Configuration Files

Configuration is centralized in `src/config.py` with support for environment variables:

#### Environment Variables (.env file)

Create a `.env` file in the project root to override default settings:

```bash
# Copy the example file
cp .env.example .env

# Edit with your settings
API_ENDPOINT=http://localhost:11434/api/generate
DEFAULT_MODEL=mistral-small:24b
MAIN_LINES_PER_CHUNK=25
# ... see .env.example for all available settings
```

#### src/config.py - Main Settings
```python
# Configuration loads from environment variables (via .env file)
# with fallback to defaults:

# API and Model Configuration
API_ENDPOINT = os.getenv('API_ENDPOINT', 'http://localhost:11434/api/generate')
DEFAULT_MODEL = os.getenv('DEFAULT_MODEL', 'mistral-small:24b')

# Processing Parameters
MAIN_LINES_PER_CHUNK = int(os.getenv('MAIN_LINES_PER_CHUNK', '25'))
REQUEST_TIMEOUT = int(os.getenv('REQUEST_TIMEOUT', '60'))
OLLAMA_NUM_CTX = int(os.getenv('OLLAMA_NUM_CTX', '2048'))
MAX_TRANSLATION_ATTEMPTS = int(os.getenv('MAX_TRANSLATION_ATTEMPTS', '2'))
RETRY_DELAY_SECONDS = int(os.getenv('RETRY_DELAY_SECONDS', '2'))

# Translation Tags (hardcoded)
TRANSLATE_TAG_IN = "<TRANSLATED>"
TRANSLATE_TAG_OUT = "</TRANSLATED>"

# EPUB Processing (hardcoded)
NAMESPACES = {...}                # XML namespace mappings
CONTENT_BLOCK_TAGS_EPUB = [...]   # Tags to translate
```

#### prompts.py - Translation Prompts

The translation quality depends heavily on the prompt. The prompts are now managed in `prompts.py`:

```python
# The prompt template uses the actual tags from config.py
structured_prompt = f"""
## [ROLE] 
# You are a {target_language} professional translator.

## [TRANSLATION INSTRUCTIONS] 
+ Translate in the author's style.
+ Precisely preserve the deeper meaning of the text.
+ Adapt expressions and culture to the {target_language} language.
+ Vary your vocabulary with synonyms, avoid repetition.
+ Maintain the original layout, remove typos and line-break hyphens.

## [FORMATTING INSTRUCTIONS] 
+ Translate ONLY the main content between the specified tags.
+ Surround your translation with {TRANSLATE_TAG_IN} and {TRANSLATE_TAG_OUT} tags.
+ Return only the translation, nothing else.
"""
```

**Note:** The translation tags are defined in `config.py` and automatically used by the prompt generator.

-----

## Tips for Better Translations

### Model Selection

  - **mistral-small:24b**: Excellent for French, good general performance
  - **qwen2:7b**: Fast, good for multiple languages
  - **llama3:8b**: Balanced performance and speed

### Optimal Settings

  - **Chunk Size**:
      - Small (10-20): Faster but may lose context
      - Large (40-60): Better context but slower, may hit limits
  - **Context Window**: Match your model's capabilities
  - **EPUB Files**:
      - The script preserves the structure of the EPUB file. The original quality of the structure is important, because if line breaks are present in the middle of a sentence, it will be cut off in the translation chunk, causing translation errors. If the quality is too poor, it is better to convert the EPUB file to .txt using Calibre, and then translate it into a .txt file.
      - The chunk size applies to lines within HTML content blocks, chunk are mostly shorter than in .txt files.

### Content Preparation
- Clean your input text (remove artifacts, fix major typos)
- Use plain text (.txt) or EPUB (.epub) format
- Consider splitting very large text files (>1MB) into sections
- EPUB files are processed automatically without size limitations
-----

## Troubleshooting

### Common Issues

**Web Interface Won't Start:**

```bash
# Check if port 5000 is in use
netstat -an | find "5000"

# Try different port
# Default port is 5000, configured in translation_api.py
```

**Ollama Connection Issues:**

  - Ensure Ollama is running (check system tray).
  - Verify no firewall blocking `localhost:11434`.
  - Test with: `curl http://localhost:11434/api/tags`.

**Translation Timeouts:**

- Increase `REQUEST_TIMEOUT` in `config.py` (default: 60 seconds)
- Use smaller chunk sizes
- Try a faster model
- For web interface, adjust timeout in advanced settings

**Poor Translation Quality:**

  - Experiment with different models.
  - Adjust chunk size for better context.
  - Modify the translation prompt.
  - Clean input text beforehand.

**Model Not Found:**

```bash
# List installed models
ollama list

# Install missing model
ollama pull your-model-name
```

### Getting Help

1. Check the browser console for web interface issues
2. Monitor the terminal output for detailed error messages  
3. Test with small text samples first
4. Verify all dependencies are installed correctly
5. For EPUB issues, check XML parsing errors in the console
6. Review `config.py` for adjustable timeout and retry settings
<<<<<<< HEAD
-----

## Architecture

The application follows a clean modular architecture:

### Project Structure
```
src/
├── core/                    # Core translation logic
│   ├── text_processor.py    # Text chunking and context management
│   ├── translator.py        # LLM communication and translation
│   └── epub_processor.py    # EPUB-specific processing
├── api/                     # Flask web server
│   ├── routes.py           # REST API endpoints
│   ├── websocket.py        # WebSocket handlers for real-time updates
│   └── handlers.py         # Translation job management
├── web/                     # Web interface
│   ├── static/             # CSS, JavaScript, images
│   └── templates/          # HTML templates
└── utils/                   # Utilities
    ├── file_utils.py       # File processing utilities
    └── security.py         # Security features for file handling
```

### Root Level Files
- **`translate.py`**: CLI interface (lightweight wrapper around core modules)
- **`translation_api.py`**: Web server entry point
- **`prompts.py`**: Translation prompt generation and management
- **`.env.example`**: Example environment variables file

### Configuration Files
- **`src/config.py`**: Centralized configuration with environment variable support

### Translation Pipeline
1. **Text Processing**: Intelligent chunking preserving sentence boundaries
2. **Context Management**: Maintains translation context between chunks
3. **LLM Communication**: Async requests with retry logic and timeout handling
4. **EPUB Processing**: XML namespace-aware processing preserving structure
5. **Error Recovery**: Graceful degradation with original text preservation

The web interface communicates via REST API and WebSocket for real-time progress, while the CLI version provides direct access for automation.

### Key Features Implementation

#### Asynchronous Processing
- Uses `httpx` for concurrent API requests
- Implements retry logic with exponential backoff
- Configurable timeout handling for long translations

#### Job Management System
- Unique translation IDs for tracking multiple jobs
- In-memory job storage with status updates
- WebSocket events for real-time progress streaming
- Support for translation interruption

#### Security Features
- File type validation for uploads
- Size limits for uploaded files
- Secure temporary file handling
- Sanitized file paths and names

#### Context-Aware Translation
- Preserves sentence boundaries across chunks
- Maintains translation context for consistency
- Handles line-break hyphens
=======
-----
>>>>>>> b5627915
<|MERGE_RESOLUTION|>--- conflicted
+++ resolved
@@ -337,7 +337,6 @@
 4. Verify all dependencies are installed correctly
 5. For EPUB issues, check XML parsing errors in the console
 6. Review `config.py` for adjustable timeout and retry settings
-<<<<<<< HEAD
 -----
 
 ## Architecture
@@ -403,7 +402,4 @@
 #### Context-Aware Translation
 - Preserves sentence boundaries across chunks
 - Maintains translation context for consistency
-- Handles line-break hyphens
-=======
------
->>>>>>> b5627915
+- Handles line-break hyphens